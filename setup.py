--- conflicted
+++ resolved
@@ -1,33 +1,7 @@
 import setuptools
 
-<<<<<<< HEAD
-requirements = [
-    "nnAudio",
-    "librosa",
-    "resampy",
-    "imageio",
-    "Pillow",
-    "matplotlib",
-    "seaborn",
-    "click",
-    "loguru",
-    "test-tube",
-    "colorama",
-    "pyfiglet",
-    "tqdm",
-    "joblib",
-    "natsort",
-    "addict",
-    "pyyaml",
-    "cached-property",
-    "boltons",
-    "deprecation",
-    "numba==0.48.0",
-]
-=======
 with open("requirements.txt") as f:
     requirements = f.read().splitlines()
->>>>>>> 432d5e28
 
 dev_requirements = [
     "black",
